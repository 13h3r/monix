/*
 * Copyright (c) 2014-2018 by The Monix Project Developers.
 * See the project homepage at: https://monix.io
 *
 * Licensed under the Apache License, Version 2.0 (the "License");
 * you may not use this file except in compliance with the License.
 * You may obtain a copy of the License at
 *
 *     http://www.apache.org/licenses/LICENSE-2.0
 *
 * Unless required by applicable law or agreed to in writing, software
 * distributed under the License is distributed on an "AS IS" BASIS,
 * WITHOUT WARRANTIES OR CONDITIONS OF ANY KIND, either express or implied.
 * See the License for the specific language governing permissions and
 * limitations under the License.
 */

package monix.eval.internal

import cats.effect._
import monix.eval.Task.Context
import monix.eval.{Callback, Task}
import monix.execution.cancelables.{SingleAssignCancelable, StackedCancelable}
import monix.execution.schedulers.TrampolinedRunnable
import monix.execution.{Cancelable, Scheduler}
import scala.util.control.NonFatal

private[eval] object TaskConversions {
  /**
    * Implementation for `Task#toIO`.
    */
  def toIO[A](source: Task[A])(implicit eff: ConcurrentEffect[Task]): IO[A] =
    source match {
      case Task.Now(value) => IO.pure(value)
      case Task.Error(e) => IO.raiseError(e)
      case Task.Eval(thunk) => IO(thunk())
      case _ =>
        IO.cancelable { cb =>
          eff.runCancelable(source)(r => { cb(r); IO.unit }).unsafeRunSync()
        }
    }

<<<<<<< HEAD
  /**
    * Implementation for `Task#toConcurrent`.
    */
  def toConcurrent[F[_], A](source: Task[A])(implicit F: Concurrent[F], eff: ConcurrentEffect[Task]): F[A] =
    source match {
      case Task.Now(value) => F.pure(value)
      case Task.Error(e) => F.raiseError(e)
      case Task.Eval(thunk) => F.delay(thunk())
      case _ =>
        F.cancelable { cb =>
          eff.runCancelable(source)(r => { cb(r); IO.unit }).unsafeRunSync()
        }
    }
=======
    def cancelable(f: CancelableFuture[A])(implicit F: Concurrent[F]): F[A] =
      F.cancelable { cb =>
        f.underlying.onComplete(AttemptCallback.toTry(cb))(immediate)
        F.liftIO(f.cancelable.cancelIO)
      }
>>>>>>> 6143adc2

  /**
    * Implementation for `Task#toAsync`.
    */
  def toAsync[F[_], A](source: Task[A])(implicit F: Async[F], eff: Effect[Task]): F[A] =
    source match {
      case Task.Now(value) => F.pure(value)
      case Task.Error(e) => F.raiseError(e)
      case Task.Eval(thunk) => F.delay(thunk())
      case task =>
        F.async { cb =>
          eff.runAsync(task)(r => { cb(r); IO.unit }).unsafeRunSync()
        }
    }

  /**
    * Implementation for `Task.from`.
    */
  def fromAsync[F[_], A](fa: F[A])(implicit F: Effect[F]): Task[A] =
    fa.asInstanceOf[AnyRef] match {
      case ref: Task[A] @unchecked => ref
      case io: IO[A] @unchecked => io.to[Task]
      case _ => F.toIO(fa).to[Task]
    }

<<<<<<< HEAD
  /**
    * Implementation for `Task.fromConcurrent`.
    */
  def fromConcurrent[F[_], A](fa: F[A])(implicit F: ConcurrentEffect[F]): Task[A] =
    fa.asInstanceOf[AnyRef] match {
      case ref: Task[A] @unchecked => ref
      case io: IO[A] @unchecked => io.to[Task]
      case _ => fromConcurrent0(fa)
=======
  private def fromAsync0[F[_], A](fa: F[A])(implicit F: Effect[F]): Task[A] = {
    val start = (ctx: Context, cb: Callback[A]) => {
      try {
        val syncIO = F.runAsync(fa)(new CreateCallback[A](null, cb)(ctx.scheduler))
        syncIO.toIO.unsafeRunAsync(AttemptCallback.noop)
      } catch {
        case e if NonFatal(e) =>
          ctx.scheduler.reportFailure(e)
      }
>>>>>>> 6143adc2
    }

  private def fromConcurrent0[F[_], A](fa: F[A])(implicit F: ConcurrentEffect[F]): Task[A] = {
    val start = (ctx: Context, cb: Callback[A]) => {
      try {
        implicit val sc = ctx.scheduler
        val conn = ctx.connection
        val cancelable = SingleAssignCancelable()
        conn push cancelable

        val syncIO = F.runCancelable(fa)(new CreateCallback[A](conn, cb))
        cancelable := Cancelable.fromIO(F.toIO(syncIO.unsafeRunSync()))
      } catch {
        case e if NonFatal(e) =>
          ctx.scheduler.reportFailure(e)
      }
    } : Unit

    Task.Async(start, trampolineBefore = false, trampolineAfter = false)
  }

  private final class CreateCallback[A](
    conn: StackedCancelable, cb: Callback[A])
    (implicit s: Scheduler)
    extends (Either[Throwable, A] => IO[Unit]) with TrampolinedRunnable {

    private[this] var canCall = true
    private[this] var value: Either[Throwable, A] = _

    def run(): Unit = {
      if (canCall) {
        canCall = false
        if (conn ne null) conn.pop()
        cb(value)
        value = null
      }
    }

    override def apply(value: Either[Throwable, A]) =
      IO {
        this.value = value
        s.execute(this)
      }
  }
}<|MERGE_RESOLUTION|>--- conflicted
+++ resolved
@@ -36,11 +36,10 @@
       case Task.Eval(thunk) => IO(thunk())
       case _ =>
         IO.cancelable { cb =>
-          eff.runCancelable(source)(r => { cb(r); IO.unit }).unsafeRunSync()
+          toIO(eff.runCancelable(source)(r => { cb(r); IO.unit }).unsafeRunSync())
         }
     }
 
-<<<<<<< HEAD
   /**
     * Implementation for `Task#toConcurrent`.
     */
@@ -51,16 +50,10 @@
       case Task.Eval(thunk) => F.delay(thunk())
       case _ =>
         F.cancelable { cb =>
-          eff.runCancelable(source)(r => { cb(r); IO.unit }).unsafeRunSync()
+          val token = eff.runCancelable(source)(r => { cb(r); IO.unit }).unsafeRunSync()
+          toConcurrent(token)(F, eff)
         }
     }
-=======
-    def cancelable(f: CancelableFuture[A])(implicit F: Concurrent[F]): F[A] =
-      F.cancelable { cb =>
-        f.underlying.onComplete(AttemptCallback.toTry(cb))(immediate)
-        F.liftIO(f.cancelable.cancelIO)
-      }
->>>>>>> 6143adc2
 
   /**
     * Implementation for `Task#toAsync`.
@@ -86,7 +79,6 @@
       case _ => F.toIO(fa).to[Task]
     }
 
-<<<<<<< HEAD
   /**
     * Implementation for `Task.fromConcurrent`.
     */
@@ -95,17 +87,6 @@
       case ref: Task[A] @unchecked => ref
       case io: IO[A] @unchecked => io.to[Task]
       case _ => fromConcurrent0(fa)
-=======
-  private def fromAsync0[F[_], A](fa: F[A])(implicit F: Effect[F]): Task[A] = {
-    val start = (ctx: Context, cb: Callback[A]) => {
-      try {
-        val syncIO = F.runAsync(fa)(new CreateCallback[A](null, cb)(ctx.scheduler))
-        syncIO.toIO.unsafeRunAsync(AttemptCallback.noop)
-      } catch {
-        case e if NonFatal(e) =>
-          ctx.scheduler.reportFailure(e)
-      }
->>>>>>> 6143adc2
     }
 
   private def fromConcurrent0[F[_], A](fa: F[A])(implicit F: ConcurrentEffect[F]): Task[A] = {
